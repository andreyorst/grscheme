<img src="logo.svg" alt="Logo" align="right"/>
<br>

# GRScheme

GRScheme, or Graph-Reduction Scheme, is a simple scheme-like language written in
Rust as self-educational exercise.  This language is not intended for serious use.

## Building
Make sure you have Rust installed. If not, follow [official
guide](https://www.rust-lang.org/tools/install). After Rust was installed clone
this repo and run `cargo build`:

```
$ git clone https://gitlab.com/andreyorst/grscheme.git
$ cd grscheme
$ cargo build
```

To run simply use `cargo run` it is recommended to use `--release` build,
because it is much faster. Without any arguments it will start the REPL, and
with file specified as first argument it will run the file:

```
$ cargo run
    Finished dev [unoptimized + debuginfo] target(s) in 0.02s
     Running `target/debug/grscheme hello_world.grs`
Welcome to GRScheme.
> (display "hello world") (newline)
hello world
$ cat hello_world.grs
(display "hello world") (newline)
$ cargo run -- hello_world.grs
    Finished dev [unoptimized + debuginfo] target(s) in 0.02s
     Running `target/debug/grscheme hello_world.grs`
hello world
```

## Building
Make sure you have Rust installed. If not, follow [official
guide](https://www.rust-lang.org/tools/install). After Rust was installed clone
this repo and run `cargo build`:

```
$ git clone https://gitlab.com/andreyorst/grscheme.git
$ cd grscheme
$ cargo build
```

To run simply use `cargo run`. Without any arguments it will start the REPL, and
with file specified as first argument it will run the file:

```
$ cargo run
    Finished dev [unoptimized + debuginfo] target(s) in 0.02s
     Running `target/debug/grscheme hello_world.grs`
> (display "hello world") (newline)
"hello world"
$ cat hello_world.grs
(display "hello world") (newline)
$ cargo run -- hello_world.grs
    Finished dev [unoptimized + debuginfo] target(s) in 0.02s
     Running `target/debug/grscheme hello_world.grs`
"hello world"
```

## Graph Reduction
Unlike many other languages, where we have to parse code and build abstract
syntax tree out of the information obtained while parsing, Scheme is a Lisp
derivative, which consists out of homoiconic S-expressions, which already form
the program tree. This means that we do not have to optimize tree, or make
complex transformations on parsing stage (unless we're talking about macros),
and the resulting tree can be later used directly as evaluation graph. Reducing
this graph from the bottom up will produce the result of the program.

This method of evaluation gives us certain advantages:

- We can have tail call elimination of any depth, e.g when `a` calls `b`, `b`
  calls `c`, ..., `z` calls `a`, in the tail position the amount of RAM should
  not raise;
- We can do branching by cutting down trees that we do not need, which is very
  effective;
- We can store information directly inside the tree, and tree itself will be
  garbage collector, because there's no cross references, reducing the tree
  also deallocates the data;
- Which means there's no stack or heap,
  - Except there is a heap, which is a global scope of our program where we
    store permanent identifiers as constants;
- We can parallelize graph reduction at any point of the graph and compute
  several branches simultaneously. Though current implementation isn't suited
  for such feature.

And this set of disadvantages:

- We're more or less locked to pure functional model of evaluation;
- We're more or less locked to immutable data structures;
- Side effects are possible only in nested expressions;
- If we parallelize, we have to lock access to the data that we may change (well,
as in any other language).

Which I personally see as another set of advantages, because those force writing
more strict code.

## Goals
This is my experiment at writing a language without knowing much about how to
actually write one. I'm going to explore jungle map-less. Here's what I have in
mind with this project (which actually may change over time):

- Have a small and fast language written in safe Rust;
- Be a pure functional language;
- Tail call elimination;
- Less parentheses in places where we should not need ones, like `cond` or `let`

## Non goals
I do not plan to evolve this language into a widespread mainstream Scheme
implementation that follows [r*rs](http://www.scheme-reports.org/) standard, and
I do not plan on building community around the language.

Some of this may change later on though. Who knows.

## Syntax
The goal syntax would be something like this:

- `1`, `-1`, `1.0`, `-1.0`, `22/7` - numeric constants,
- `"abc"` - string,
- `'(1 2 3)` - list,
- `'abc` - symbol,
- `abc` - identifier,
- `()`, `{}`, `[]` - procedure application, except in some special forms, and
  all have equal meaning, though must be balanced,
- `;` - line comment,
- `#` - pattern,
- `:` - pattern expansion
- `\` - escape.

Reserved characters, that are not allowed as part of names, neither by itself,
nor in escaped form:
- `(`, `)`, `{`, `}`, `[`, `]` - used for procedure application, lists,
- `'` - used for quoting identifiers, and list construction,
- `` ` `` - used for quasiquoting,
- `,` - used for unquoting in quasiquote,
- `#` - used for patterns,
- `;` - used for comments,
- `"` - used as a string delimiter,
- `\` - used to escape string delimiter in strings.

## Built in procedures
These procedures are part of the language core and are written in Rust:

- [x] `lambda` - create anonymous procedure;
  - [ ] or as `λ` which is a runtime binding to `lambda`;
- [x] `define` - bind name to value;
- [x] `quote` or prefix `'` - quote name or procedure call;
<<<<<<< HEAD
- [x] `quasiquote` or prefix <code>\`</code> - quasiquote name or procedure call;
- [x] `unquote` or prefix `,` - unquote symbol in quasiquote form;
- [ ] `unquote-splicing` or prefix `,@` - unquote
      list<sup>[1](#differences-with-other-schemes)</sup>;
=======
- [ ] `unquote` or prefix `,` - unquote symbol in quasiquote form;
- [ ] `quasiquote` or prefix `` ` `` - quasiquote name or procedure call;
>>>>>>> 1781c53e
- [x] `cons` - create cons cell;
- [x] `car` - get first value of a cons cell;
- [x] `cdr` - get second value of a cons cell;
- [x] `empty?` - check list for emptiness;
- [x] `length` - check list length;
- [x] `let` - create local bindings;
- [x] `cond` - multiple conditional branching;
- [x] `display` - print the name's value, or values directly;
- [x] `newline` - prints newline;
- [x] `read` - used to read user input and parse it to tree;
- [x] `progn` - evaluates expression in a sequence, returns the result of the
      last one;
- [x] `if` - branching with condition;
- [x] `eval` - evaluates quoted expression;
- [x] `+`, `-`, `*`, `/`, `%` - mathematical operators;
- [x] `<`, `>`, `<=`, `>=`, `=` - comparison operators;

<<<<<<< HEAD
### Procedure creation
All procedures except builtin ones are anonymous procedures and are created with
`lambda` procedure:

```
(lambda <argument list> <body>)
```

`lambda` accepts list of arguments with the first set of parenthesis, the rest
expressions are treated as body with implicit `progn` around it, and returns a
`#procedure`. For example procedure which computes square of number `x` is
defined like this:

```
> (lambda (x) (* x x))
#procedure:anonymous
```

We can apply procedure using extra set of parentheses around it and by providing
argument:

```
> ((lambda (x) (* x x)) 8)
64
```

The expression `(lambda (x) (* x x)` creates procedure with local name `x`
that exists only inside the scope of the procedure. So if procedure
returns another procedure, which uses the `x` name, it will be stored inside
returned procedure as value. For example:

```
> (((lambda (x) (lambda (y) (+ x y))) 1) 2)
3
```

When we apply `1` to the first lambda expression, `x` will be holding the `1`
value, and will be stored inside the `#procedure:anonymous` returned by `(lambda
(y) (+ x y))` as `1` thus making it `(lambda (y) (+ 1 y))`. When we apply `2` to
the resulting `#procedure:anonymous` it will compute `(+ 1 2)`.

### Name Definition
Names are used to hold data. Names are not variables and are immutable. Since
this language is pure functional, we can't assign twice to a name without
redefining it.
=======
### Name definition
Names are used to hold data. Names are not variables, because those are
immutable. Since this language is pure functional, we can't assign twice to a
name without redefining it before.
>>>>>>> 1781c53e

The syntax for define is as follows:

```
(define <name> <value>)
```

Names are defined with the `define` procedure, which takes two arguments as an
input and produces `#void`. Syntax is:

```
(define <name> <expression>)
```

This creates two names in global scope:

```
> (define abc 123)
> (define def "def")
```

We can not use numeric constants, strings, reserved characters, and white space
to define name names.

```
> (define -1 -1)
error
> (define "-1" -1)
error
> (define my name 22)
error
```

The `define` procedure is scope aware, and creates identifiers inside the scope
of the caller:

```
> (progn
    (define var 10))
> var
error, var undefined
```

names can store any kind of information: values, strings, procedures,
symbols, patterns:

```
> (define var1 22)
> var1
22
> (define var2 "22")
> var2
"22"
```

### Procedure creation
All procedures except builtin ones are anonymous procedures and are created with
`lambda` procedure. The syntax for `lambda` is:

```
(lambda <argument list or name> <body>)
```

`lambda` accepts list of arguments with the first set of parenthesis, or the
name directly, the rest expressions are treated as body with implicit `progn`
around it, and returns a `#procedure:anonymous`. For example procedure which
computes square of number `x` is defined like this:

```
> (lambda (x) (* x x))
#procedure:anonymous
```

We can apply procedure using extra set of parentheses around it and by providing
argument:

```
> ((lambda (x) (* x x)) 8)
64
```

The expression `(lambda (x) (* x x)` creates procedure with local name `x`
that exists only inside the scope of the procedure. So if procedure
returns another procedure, which uses the `x` name, it will be stored inside
returned procedure as value. For example:

```
> (((lambda (x) (lambda (y) (+ x y))) 1) 2)
3
```

When we apply `1` to the first lambda expression `x` will be holding the `1`
value, and will be stored inside the `#procedure` returned by `(lambda (y) (+ x
y))` as `1` thus making it `(lambda (y) (+ 1 y))`. When we apply `2` to the
resulting `#procedure` it will compute `(+ 1 2)`.

Creating named procedures is done with `define`. When names are holding
`#procedure:anonymous` those also can be used for procedure application:

```
> (define square (lambda (x) (* x x)))
> square
<<<<<<< HEAD
#procedure:square
=======
#procedure:anonymous
>>>>>>> 1781c53e
> (square 4)
16
```

## Special forms
Scheme and Lisps feature some special forms, such as `if` `let` `cond` that can
have some parentheses represent not what those usually do. Because `let` and
`cond` require additional parsing rules, so their form may be changed in order
to make parsing simpler. Some forms were added in addition, like `match` to
provide more flexible branching of the program.

### The `if` procedure
Used for branching the program. The syntax is:

```
(if <boolean>
    <true expression>
<<<<<<< HEAD
    <false expression>)
=======
    <false expression 1>
    ...
    <false expression N>)
>>>>>>> 1781c53e
```

`if` procedure accepts `boolean` or as first argument. Booleans are written as
patterns: `#t` `#f`, everything that is not `#f` is treated as `#t`. For
example, comparison of two numbers returns `boolean`:

```
> (= 1 2)
#f
> (= 2 2)
#t
> (if (= 1 2)
      "wrong"
      "ok")
"ok"
>
```

Because only one of `if` arms is evaluated this is a special form.

### The `cond` procedure
`cond` is similar to `if` but has more than two arms. `cond` checks if current arm
holds `#t` in the place of the first argument, and if it is `#t` the rest of the
code in the arm is executed, and `cond` returns the value of last executed
expression as the result. If arm is holding `#f` it doesn't get executed, and
the next arm is evaluated, thus only first arm which holds `#t` will be
evaluated. The syntax is:

```
(cond <boolean arm 1>
      <expression 1>
      ...
      <boolean arm N>
      <expression N>)
```

Unlike most Scheme implementation there's no need for additional parentheses
around arms. For example:

```
> (cond (= 1 2) "what?"
        (not (= 1 1)) "WHAT???"
        #t "all good")
"all good"
>
```

If there's no end arm with `#t` value and no arm returned it the result is
`#void`:

```

> (cond (= 1 2) "what?"
        (not (= 1 1)) "WHAT?")
#void
>
```

Because `cond` executes its arms in order it doesn't spawn threads, and arms are
executed only when it holds `#t`, similarly to `if`, `cond` is a special form.

### The `let` procedure
`let` is used to create local bindings. The syntax is:

```
(let (<binding 1>
      <value 1>
      ...
      <binding N>
      <value N>)
  <body expression 1>
  ...
  <body expression N>)
```

Unlike most other Scheme implementations there's no need for additional
parentheses around bindings. For example:

```
> (let (var1 10
        var2 20)
    (+ var1 var2))
30
<<<<<<< HEAD
```

## Differences with other Schemes
Currently some things behave differently from other Scheme implementation, due
to internal model of evaluation of GRScheme. For example, in Scheme `quote`
returns a name, or list the was passed to it and this name or list is not
evaluated. GRScheme on the other hand returns quoted form, because if it is not
quoted it is evaluated. Thus, in GNU Guile `'(a b)` expression produces `(a b)`
and in GRScheme it produces `'(a b)`.

This also changes how unquoting works. For example, this expression ``(define a
'b) `(,a)`` in Racket will print `'(b)`, while GRScheme will evaluate `a`,
get it's value of `'b` and use it in resulting expression thus printing `'('b)`.

`unquote-splicing` currently is not implemented, and unlikely will be possible
in current evaluation model.

## How to help
Force me to finish SICP, please.
=======
```
>>>>>>> 1781c53e
<|MERGE_RESOLUTION|>--- conflicted
+++ resolved
@@ -151,15 +151,10 @@
   - [ ] or as `λ` which is a runtime binding to `lambda`;
 - [x] `define` - bind name to value;
 - [x] `quote` or prefix `'` - quote name or procedure call;
-<<<<<<< HEAD
 - [x] `quasiquote` or prefix <code>\`</code> - quasiquote name or procedure call;
 - [x] `unquote` or prefix `,` - unquote symbol in quasiquote form;
 - [ ] `unquote-splicing` or prefix `,@` - unquote
       list<sup>[1](#differences-with-other-schemes)</sup>;
-=======
-- [ ] `unquote` or prefix `,` - unquote symbol in quasiquote form;
-- [ ] `quasiquote` or prefix `` ` `` - quasiquote name or procedure call;
->>>>>>> 1781c53e
 - [x] `cons` - create cons cell;
 - [x] `car` - get first value of a cons cell;
 - [x] `cdr` - get second value of a cons cell;
@@ -177,7 +172,6 @@
 - [x] `+`, `-`, `*`, `/`, `%` - mathematical operators;
 - [x] `<`, `>`, `<=`, `>=`, `=` - comparison operators;
 
-<<<<<<< HEAD
 ### Procedure creation
 All procedures except builtin ones are anonymous procedures and are created with
 `lambda` procedure:
@@ -223,12 +217,6 @@
 Names are used to hold data. Names are not variables and are immutable. Since
 this language is pure functional, we can't assign twice to a name without
 redefining it.
-=======
-### Name definition
-Names are used to hold data. Names are not variables, because those are
-immutable. Since this language is pure functional, we can't assign twice to a
-name without redefining it before.
->>>>>>> 1781c53e
 
 The syntax for define is as follows:
 
@@ -331,11 +319,7 @@
 ```
 > (define square (lambda (x) (* x x)))
 > square
-<<<<<<< HEAD
 #procedure:square
-=======
-#procedure:anonymous
->>>>>>> 1781c53e
 > (square 4)
 16
 ```
@@ -353,13 +337,7 @@
 ```
 (if <boolean>
     <true expression>
-<<<<<<< HEAD
     <false expression>)
-=======
-    <false expression 1>
-    ...
-    <false expression N>)
->>>>>>> 1781c53e
 ```
 
 `if` procedure accepts `boolean` or as first argument. Booleans are written as
@@ -443,7 +421,6 @@
         var2 20)
     (+ var1 var2))
 30
-<<<<<<< HEAD
 ```
 
 ## Differences with other Schemes
@@ -462,7 +439,4 @@
 in current evaluation model.
 
 ## How to help
-Force me to finish SICP, please.
-=======
-```
->>>>>>> 1781c53e
+Force me to finish SICP, please.